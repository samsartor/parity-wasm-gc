--- conflicted
+++ resolved
@@ -1,44 +1,10 @@
 //! WebAssembly interpreter module.
 
-<<<<<<< HEAD
 // TODO(pepyakin): Fix these asap
 #![allow(missing_docs)]
-=======
-use std::any::TypeId;
+
+use std::fmt;
 use std::error;
-use std::fmt;
-use validation;
-use common;
-
-/// Custom user error.
-pub trait UserError: 'static + ::std::fmt::Display + ::std::fmt::Debug {
-	#[doc(hidden)]
-	fn __private_get_type_id__(&self) -> TypeId {
-		TypeId::of::<Self>()
-	}
-}
-
-impl UserError {
-	/// Attempt to downcast this `UserError` to a concrete type by reference.
-	pub fn downcast_ref<T: UserError>(&self) -> Option<&T> {
-		if self.__private_get_type_id__() == TypeId::of::<T>() {
-			unsafe { Some(&*(self as *const UserError as *const T)) }
-		} else {
-			None
-		}
-	}
-
-	/// Attempt to downcast this `UserError` to a concrete type by mutable
-	/// reference.
-	pub fn downcast_mut<T: UserError>(&mut self) -> Option<&mut T> {
-		if self.__private_get_type_id__() == TypeId::of::<T>() {
-			unsafe { Some(&mut *(self as *mut UserError as *mut T)) }
-		} else {
-			None
-		}
-	}
-}
->>>>>>> 185dbd3b
 
 /// Internal interpreter error.
 #[derive(Debug)]
@@ -96,33 +62,25 @@
 	}
 }
 
-<<<<<<< HEAD
-impl<U> From<U> for Error where U: host::HostError + Sized {
-=======
+
+
 impl error::Error for Error {
 	fn description(&self) -> &str {
 		match *self {
-			Error::Program(ref s) => s,
-			Error::Validation(ref s) => s,
-			Error::Initialization(ref s) => s,
+			Error::Instantiation(ref s) => s,
 			Error::Function(ref s) => s,
 			Error::Table(ref s) => s,
 			Error::Memory(ref s) => s,
-			Error::Variable(ref s) => s,
 			Error::Global(ref s) => s,
-			Error::Local(ref s) => s,
 			Error::Stack(ref s) => s,
-			Error::Interpreter(ref s) => s,
 			Error::Value(ref s) => s,
-			Error::Native(ref s) => s,
 			Error::Trap(ref s) => s,
-			Error::User(_) => "User error",
+			Error::Host(_) => "Host error",
 		}
 	}
 }
 
-impl<U> From<U> for Error where U: UserError + Sized {
->>>>>>> 185dbd3b
+impl<U> From<U> for Error where U: host::HostError + Sized {
 	fn from(e: U) -> Self {
 		Error::Host(Box::new(e))
 	}
