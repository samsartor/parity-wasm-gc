use std::mem;
use std::ops;
use std::u32;
use std::sync::Arc;
use std::fmt::{self, Display};
use std::iter::repeat;
use std::collections::{HashMap, VecDeque};
use elements::{Opcode, BlockType, FunctionType, Local};
use interpreter::Error;
use interpreter::module::{ModuleInstanceInterface, CallerContext, ItemIndex, InternalFunctionReference};
use interpreter::stack::StackWithLimit;
use interpreter::value::{
	RuntimeValue, TryInto, WrapInto, TryTruncateInto, ExtendInto,
	ArithmeticOps, Integer, Float, LittleEndianConvert, TransmuteInto,
};
use interpreter::variable::VariableInstance;

/// Index of default linear memory.
pub const DEFAULT_MEMORY_INDEX: u32 = 0;
/// Index of default table.
pub const DEFAULT_TABLE_INDEX: u32 = 0;

/// Function interpreter.
pub struct Interpreter;

/// Function execution context.
pub struct FunctionContext<'a> {
	/// Is context initialized.
	pub is_initialized: bool,
	/// Internal function reference.
	pub function: InternalFunctionReference<'a>,
	/// Execution-local external modules.
	pub externals: &'a HashMap<String, Arc<ModuleInstanceInterface + 'a>>,
	/// Function return type.
	pub return_type: BlockType,
	/// Local variables.
	pub locals: Vec<VariableInstance>,
	/// Values stack.
	pub value_stack: StackWithLimit<RuntimeValue>,
	/// Blocks frames stack.
	pub frame_stack: StackWithLimit<BlockFrame>,
	/// Current instruction position.
	pub position: usize,
}

/// Interpreter action to execute after executing instruction.
#[derive(Debug)]
pub enum InstructionOutcome<'a> {
	/// Continue with current instruction.
	RunInstruction,
	/// Continue with next instruction.
	RunNextInstruction,
	/// Branch to given frame.
	Branch(usize),
	/// Execute block.
	ExecuteBlock,
	/// Execute function call.
	ExecuteCall(InternalFunctionReference<'a>),
	/// End current frame.
	End,
	/// Return from current function block.
	Return,
}

/// Control stack frame.
#[derive(Debug, Clone)]
pub struct BlockFrame {
	/// Frame type.
	frame_type: BlockFrameType,
	/// A label for reference to block instruction.
	begin_position: usize,
	/// A label for reference from branch instructions.
	branch_position: usize,
	/// A label for reference from end instructions.
	end_position: usize,
	/// A limit integer value, which is an index into the value stack indicating where to reset it to on a branch to that label.
	value_limit: usize,
	/// A signature, which is a block signature type indicating the number and types of result values of the region.
	signature: BlockType,
}

/// Type of block frame.
#[derive(Debug, Clone, Copy, PartialEq)]
pub enum BlockFrameType {
	/// Usual block frame.
	Block,
	/// Loop frame (branching to the beginning of block).
	Loop,
	/// True-subblock of if expression.
	IfTrue,
	/// False-subblock of if expression.
	IfElse,
}

/// Function run result.
enum RunResult<'a> {
	/// Function has returned (optional) value.
	Return(Option<RuntimeValue>),
	/// Function is calling other function.
	NestedCall(FunctionContext<'a>),
}

impl Interpreter {
	pub fn run_function(function_context: FunctionContext) -> Result<Option<RuntimeValue>, Error> {
		let mut function_stack = VecDeque::new();
		function_stack.push_back(function_context);

		loop {
			let mut function_context = function_stack.pop_back().expect("on loop entry - not empty; on loop continue - checking for emptiness; qed");
			let function_ref = function_context.function.clone();
			let function_body = function_ref.module.function_body(function_ref.internal_index)?;

			let function_return = match function_body {
				Some(function_body) => {
					if !function_context.is_initialized() {
						let return_type = function_context.return_type;
						function_context.initialize(function_body.locals)?;
						function_context.push_frame(BlockFrameType::Block, 0, function_body.body.len() - 1, function_body.body.len() - 1, return_type)?;
					}

					Interpreter::do_run_function(&mut function_context, function_body.body)?
				},
				None => {
					// move locals back to the stack
					let locals_to_move: Vec<_> = function_context.locals.drain(..).rev().collect();
					for local in locals_to_move {
						function_context.value_stack_mut().push(local.get())?;
					}

					let nested_context = CallerContext::nested(&mut function_context);
					RunResult::Return(function_ref.module.call_internal_function(nested_context, function_ref.internal_index)?)
				},
			};

			match function_return {
				RunResult::Return(return_value) => {
					match function_stack.back_mut() {
						Some(caller_context) => if let Some(return_value) = return_value {
							caller_context.value_stack_mut().push(return_value)?;
						},
						None => return Ok(return_value),
					}
				},
				RunResult::NestedCall(nested_context) => {
					function_stack.push_back(function_context);
					function_stack.push_back(nested_context);
				},
			}
		}
	}

	fn do_run_function<'a>(function_context: &mut FunctionContext<'a>, function_body: &[Opcode]) -> Result<RunResult<'a>, Error> {
		// TODO: remove this after 'plaining' function instructions
		let mut body_stack = VecDeque::with_capacity(function_context.frame_stack().values().len());
		body_stack.push_back(function_body);
		for frame in function_context.frame_stack().values().iter().skip(1) {
			let instruction = &body_stack.back().unwrap()[frame.begin_position];
			let instruction_body = Interpreter::into_block(instruction, frame.frame_type)?;
			body_stack.push_back(instruction_body);
		}

		loop {
			let block_result = Interpreter::run_block_instructions(function_context, body_stack.back().expect("TODO"))?;

			match block_result {
				InstructionOutcome::RunInstruction | InstructionOutcome::RunNextInstruction => unreachable!("managed by run_block_instructions"),
				InstructionOutcome::Branch(mut index) => {
					// discard index - 1 blocks
					while index >= 1 {
						function_context.discard_frame()?;
						assert!(body_stack.pop_back().is_some());
						index -= 1;
					}

					function_context.pop_frame(true)?;
					assert!(body_stack.pop_back().is_some());
					if function_context.frame_stack().is_empty() {
						return Ok(RunResult::Return(match function_context.return_type {
							BlockType::Value(_) => Some(function_context.value_stack_mut().pop()?),
							BlockType::NoResult => None,
						}));
					}
				},
				InstructionOutcome::ExecuteBlock => {
					function_context.position = 0;
					let top_frame = function_context.frame_stack().top().expect("TODO");
					let instruction = &body_stack.back().expect("TODO")[top_frame.begin_position];
					let block_body = Interpreter::into_block(instruction, top_frame.frame_type)?;
					body_stack.push_back(block_body);
					//body_stack.insert(block_body.len() - 1, block_body);
					//function_context.frame_stack_mut().push_penultimate(block_frame)?;
				},
				InstructionOutcome::ExecuteCall(func_ref) => return Ok(RunResult::NestedCall(function_context.nested(func_ref)?)),
				InstructionOutcome::End if !function_context.frame_stack().is_empty() => {
					assert!(body_stack.pop_back().is_some());
				},
				InstructionOutcome::End | InstructionOutcome::Return => return Ok(RunResult::Return(match function_context.return_type {
					BlockType::Value(_) => Some(function_context.value_stack_mut().pop()?),
					BlockType::NoResult => None,
				})),
			}
		}
	}

	fn run_block_instructions<'a, 'b>(context: &'b mut FunctionContext<'a>, body: &[Opcode]) -> Result<InstructionOutcome<'a>, Error> {
		loop {
			let instruction = &body[context.position];

			match Interpreter::run_instruction(context, instruction)? {
				InstructionOutcome::RunInstruction => (),
				InstructionOutcome::RunNextInstruction => context.position += 1,
				InstructionOutcome::Branch(index) => return Ok(InstructionOutcome::Branch(index)),
				InstructionOutcome::ExecuteBlock => return Ok(InstructionOutcome::ExecuteBlock),
				InstructionOutcome::ExecuteCall(func_ref) => {
					context.position += 1;
					return Ok(InstructionOutcome::ExecuteCall(func_ref));
				},
				InstructionOutcome::End => {
					context.pop_frame(false)?;
					return Ok(InstructionOutcome::End);
				},
				InstructionOutcome::Return => return Ok(InstructionOutcome::Return),
			}
		}
	}

	fn run_instruction<'a, 'b>(context: &'b mut FunctionContext<'a>, opcode: &Opcode) -> Result<InstructionOutcome<'a>, Error> {
		match opcode {
			&Opcode::Unreachable => Interpreter::run_unreachable(context),
			&Opcode::Nop => Interpreter::run_nop(context),
			&Opcode::Block(block_type, _) => Interpreter::run_block(context, block_type),
			&Opcode::Loop(block_type, _) => Interpreter::run_loop(context, block_type),
			&Opcode::If(block_type, ref ops) => Interpreter::run_if(context, block_type, ops.elements()),
			&Opcode::Else => Interpreter::run_else(context),
			&Opcode::End => Interpreter::run_end(context),
			&Opcode::Br(idx) => Interpreter::run_br(context, idx),
			&Opcode::BrIf(idx) => Interpreter::run_br_if(context, idx),
			&Opcode::BrTable(ref table, default) => Interpreter::run_br_table(context, table, default),
			&Opcode::Return => Interpreter::run_return(context),

			&Opcode::Call(index) => Interpreter::run_call(context, index),
			&Opcode::CallIndirect(index, _reserved) => Interpreter::run_call_indirect(context, index),

			&Opcode::Drop => Interpreter::run_drop(context),
			&Opcode::Select => Interpreter::run_select(context),

			&Opcode::GetLocal(index) => Interpreter::run_get_local(context, index),
			&Opcode::SetLocal(index) => Interpreter::run_set_local(context, index),
			&Opcode::TeeLocal(index) => Interpreter::run_tee_local(context, index),
			&Opcode::GetGlobal(index) => Interpreter::run_get_global(context, index),
			&Opcode::SetGlobal(index) => Interpreter::run_set_global(context, index),

			&Opcode::I32Load(align, offset) => Interpreter::run_load::<i32>(context, align, offset),
			&Opcode::I64Load(align, offset) => Interpreter::run_load::<i64>(context, align, offset),
			&Opcode::F32Load(align, offset) => Interpreter::run_load::<f32>(context, align, offset),
			&Opcode::F64Load(align, offset) => Interpreter::run_load::<f64>(context, align, offset),
			&Opcode::I32Load8S(align, offset) => Interpreter::run_load_extend::<i8, i32>(context, align, offset),
			&Opcode::I32Load8U(align, offset) => Interpreter::run_load_extend::<u8, i32>(context, align, offset),
			&Opcode::I32Load16S(align, offset) => Interpreter::run_load_extend::<i16, i32>(context, align, offset),
			&Opcode::I32Load16U(align, offset) => Interpreter::run_load_extend::<u16, i32>(context, align, offset),
			&Opcode::I64Load8S(align, offset) => Interpreter::run_load_extend::<i8, i64>(context, align, offset),
			&Opcode::I64Load8U(align, offset) => Interpreter::run_load_extend::<u8, i64>(context, align, offset),
			&Opcode::I64Load16S(align, offset) => Interpreter::run_load_extend::<i16, i64>(context, align, offset),
			&Opcode::I64Load16U(align, offset) => Interpreter::run_load_extend::<u16, i64>(context, align, offset),
			&Opcode::I64Load32S(align, offset) => Interpreter::run_load_extend::<i32, i64>(context, align, offset),
			&Opcode::I64Load32U(align, offset) => Interpreter::run_load_extend::<u32, i64>(context, align, offset),

			&Opcode::I32Store(align, offset) => Interpreter::run_store::<i32>(context, align, offset),
			&Opcode::I64Store(align, offset) => Interpreter::run_store::<i64>(context, align, offset),
			&Opcode::F32Store(align, offset) => Interpreter::run_store::<f32>(context, align, offset),
			&Opcode::F64Store(align, offset) => Interpreter::run_store::<f64>(context, align, offset),
			&Opcode::I32Store8(align, offset) => Interpreter::run_store_wrap::<i32, i8>(context, align, offset),
			&Opcode::I32Store16(align, offset) => Interpreter::run_store_wrap::<i32, i16>(context, align, offset),
			&Opcode::I64Store8(align, offset) => Interpreter::run_store_wrap::<i64, i8>(context, align, offset),
			&Opcode::I64Store16(align, offset) => Interpreter::run_store_wrap::<i64, i16>(context, align, offset),
			&Opcode::I64Store32(align, offset) => Interpreter::run_store_wrap::<i64, i32>(context, align, offset),

			&Opcode::CurrentMemory(_) => Interpreter::run_current_memory(context),
			&Opcode::GrowMemory(_) => Interpreter::run_grow_memory(context),

			&Opcode::I32Const(val) => Interpreter::run_const(context, val.into()),
			&Opcode::I64Const(val) => Interpreter::run_const(context, val.into()),
			&Opcode::F32Const(val) => Interpreter::run_const(context, RuntimeValue::decode_f32(val)),
			&Opcode::F64Const(val) => Interpreter::run_const(context, RuntimeValue::decode_f64(val)),

			&Opcode::I32Eqz => Interpreter::run_eqz::<i32>(context),
			&Opcode::I32Eq => Interpreter::run_eq::<i32>(context),
			&Opcode::I32Ne => Interpreter::run_ne::<i32>(context),
			&Opcode::I32LtS => Interpreter::run_lt::<i32>(context),
			&Opcode::I32LtU => Interpreter::run_lt::<u32>(context),
			&Opcode::I32GtS => Interpreter::run_gt::<i32>(context),
			&Opcode::I32GtU => Interpreter::run_gt::<u32>(context),
			&Opcode::I32LeS => Interpreter::run_lte::<i32>(context),
			&Opcode::I32LeU => Interpreter::run_lte::<u32>(context),
			&Opcode::I32GeS => Interpreter::run_gte::<i32>(context),
			&Opcode::I32GeU => Interpreter::run_gte::<u32>(context),

			&Opcode::I64Eqz => Interpreter::run_eqz::<i64>(context),
			&Opcode::I64Eq => Interpreter::run_eq::<i64>(context),
			&Opcode::I64Ne => Interpreter::run_ne::<i64>(context),
			&Opcode::I64LtS => Interpreter::run_lt::<i64>(context),
			&Opcode::I64LtU => Interpreter::run_lt::<u64>(context),
			&Opcode::I64GtS => Interpreter::run_gt::<i64>(context),
			&Opcode::I64GtU => Interpreter::run_gt::<u64>(context),
			&Opcode::I64LeS => Interpreter::run_lte::<i64>(context),
			&Opcode::I64LeU => Interpreter::run_lte::<u64>(context),
			&Opcode::I64GeS => Interpreter::run_gte::<i64>(context),
			&Opcode::I64GeU => Interpreter::run_gte::<u64>(context),

			&Opcode::F32Eq => Interpreter::run_eq::<f32>(context),
			&Opcode::F32Ne => Interpreter::run_ne::<f32>(context),
			&Opcode::F32Lt => Interpreter::run_lt::<f32>(context),
			&Opcode::F32Gt => Interpreter::run_gt::<f32>(context),
			&Opcode::F32Le => Interpreter::run_lte::<f32>(context),
			&Opcode::F32Ge => Interpreter::run_gte::<f32>(context),

			&Opcode::F64Eq => Interpreter::run_eq::<f64>(context),
			&Opcode::F64Ne => Interpreter::run_ne::<f64>(context),
			&Opcode::F64Lt => Interpreter::run_lt::<f64>(context),
			&Opcode::F64Gt => Interpreter::run_gt::<f64>(context),
			&Opcode::F64Le => Interpreter::run_lte::<f64>(context),
			&Opcode::F64Ge => Interpreter::run_gte::<f64>(context),

			&Opcode::I32Clz => Interpreter::run_clz::<i32>(context),
			&Opcode::I32Ctz => Interpreter::run_ctz::<i32>(context),
			&Opcode::I32Popcnt => Interpreter::run_popcnt::<i32>(context),
			&Opcode::I32Add => Interpreter::run_add::<i32>(context),
			&Opcode::I32Sub => Interpreter::run_sub::<i32>(context),
			&Opcode::I32Mul => Interpreter::run_mul::<i32>(context),
			&Opcode::I32DivS => Interpreter::run_div::<i32, i32>(context),
			&Opcode::I32DivU => Interpreter::run_div::<i32, u32>(context),
			&Opcode::I32RemS => Interpreter::run_rem::<i32, i32>(context),
			&Opcode::I32RemU => Interpreter::run_rem::<i32, u32>(context),
			&Opcode::I32And => Interpreter::run_and::<i32>(context),
			&Opcode::I32Or => Interpreter::run_or::<i32>(context),
			&Opcode::I32Xor => Interpreter::run_xor::<i32>(context),
			&Opcode::I32Shl => Interpreter::run_shl::<i32>(context),
			&Opcode::I32ShrS => Interpreter::run_shr::<i32, i32>(context),
			&Opcode::I32ShrU => Interpreter::run_shr::<i32, u32>(context),
			&Opcode::I32Rotl => Interpreter::run_rotl::<i32>(context),
			&Opcode::I32Rotr => Interpreter::run_rotr::<i32>(context),

			&Opcode::I64Clz => Interpreter::run_clz::<i64>(context),
			&Opcode::I64Ctz => Interpreter::run_ctz::<i64>(context),
			&Opcode::I64Popcnt => Interpreter::run_popcnt::<i64>(context),
			&Opcode::I64Add => Interpreter::run_add::<i64>(context),
			&Opcode::I64Sub => Interpreter::run_sub::<i64>(context),
			&Opcode::I64Mul => Interpreter::run_mul::<i64>(context),
			&Opcode::I64DivS => Interpreter::run_div::<i64, i64>(context),
			&Opcode::I64DivU => Interpreter::run_div::<i64, u64>(context),
			&Opcode::I64RemS => Interpreter::run_rem::<i64, i64>(context),
			&Opcode::I64RemU => Interpreter::run_rem::<i64, u64>(context),
			&Opcode::I64And => Interpreter::run_and::<i64>(context),
			&Opcode::I64Or => Interpreter::run_or::<i64>(context),
			&Opcode::I64Xor => Interpreter::run_xor::<i64>(context),
			&Opcode::I64Shl => Interpreter::run_shl::<i64>(context),
			&Opcode::I64ShrS => Interpreter::run_shr::<i64, i64>(context),
			&Opcode::I64ShrU => Interpreter::run_shr::<i64, u64>(context),
			&Opcode::I64Rotl => Interpreter::run_rotl::<i64>(context),
			&Opcode::I64Rotr => Interpreter::run_rotr::<i64>(context),

			&Opcode::F32Abs => Interpreter::run_abs::<f32>(context),
			&Opcode::F32Neg => Interpreter::run_neg::<f32>(context),
			&Opcode::F32Ceil => Interpreter::run_ceil::<f32>(context),
			&Opcode::F32Floor => Interpreter::run_floor::<f32>(context),
			&Opcode::F32Trunc => Interpreter::run_trunc::<f32>(context),
			&Opcode::F32Nearest => Interpreter::run_nearest::<f32>(context),
			&Opcode::F32Sqrt => Interpreter::run_sqrt::<f32>(context),
			&Opcode::F32Add => Interpreter::run_add::<f32>(context),
			&Opcode::F32Sub => Interpreter::run_sub::<f32>(context),
			&Opcode::F32Mul => Interpreter::run_mul::<f32>(context),
			&Opcode::F32Div => Interpreter::run_div::<f32, f32>(context),
			&Opcode::F32Min => Interpreter::run_min::<f32>(context),
			&Opcode::F32Max => Interpreter::run_max::<f32>(context),
			&Opcode::F32Copysign => Interpreter::run_copysign::<f32>(context),

			&Opcode::F64Abs => Interpreter::run_abs::<f64>(context),
			&Opcode::F64Neg => Interpreter::run_neg::<f64>(context),
			&Opcode::F64Ceil => Interpreter::run_ceil::<f64>(context),
			&Opcode::F64Floor => Interpreter::run_floor::<f64>(context),
			&Opcode::F64Trunc => Interpreter::run_trunc::<f64>(context),
			&Opcode::F64Nearest => Interpreter::run_nearest::<f64>(context),
			&Opcode::F64Sqrt => Interpreter::run_sqrt::<f64>(context),
			&Opcode::F64Add => Interpreter::run_add::<f64>(context),
			&Opcode::F64Sub => Interpreter::run_sub::<f64>(context),
			&Opcode::F64Mul => Interpreter::run_mul::<f64>(context),
			&Opcode::F64Div => Interpreter::run_div::<f64, f64>(context),
			&Opcode::F64Min => Interpreter::run_min::<f64>(context),
			&Opcode::F64Max => Interpreter::run_max::<f64>(context),
			&Opcode::F64Copysign => Interpreter::run_copysign::<f64>(context),

			&Opcode::I32WarpI64 => Interpreter::run_wrap::<i64, i32>(context),
			&Opcode::I32TruncSF32 => Interpreter::run_trunc_to_int::<f32, i32, i32>(context),
			&Opcode::I32TruncUF32 => Interpreter::run_trunc_to_int::<f32, u32, i32>(context),
			&Opcode::I32TruncSF64 => Interpreter::run_trunc_to_int::<f64, i32, i32>(context),
			&Opcode::I32TruncUF64 => Interpreter::run_trunc_to_int::<f64, u32, i32>(context),
			&Opcode::I64ExtendSI32 => Interpreter::run_extend::<i32, i64, i64>(context),
			&Opcode::I64ExtendUI32 => Interpreter::run_extend::<u32, u64, i64>(context),
			&Opcode::I64TruncSF32 => Interpreter::run_trunc_to_int::<f32, i64, i64>(context),
			&Opcode::I64TruncUF32 => Interpreter::run_trunc_to_int::<f32, u64, i64>(context),
			&Opcode::I64TruncSF64 => Interpreter::run_trunc_to_int::<f64, i64, i64>(context),
			&Opcode::I64TruncUF64 => Interpreter::run_trunc_to_int::<f64, u64, i64>(context),
			&Opcode::F32ConvertSI32 => Interpreter::run_extend::<i32, f32, f32>(context),
			&Opcode::F32ConvertUI32 => Interpreter::run_extend::<u32, f32, f32>(context),
			&Opcode::F32ConvertSI64 => Interpreter::run_wrap::<i64, f32>(context),
			&Opcode::F32ConvertUI64 => Interpreter::run_wrap::<u64, f32>(context),
			&Opcode::F32DemoteF64 => Interpreter::run_wrap::<f64, f32>(context),
			&Opcode::F64ConvertSI32 => Interpreter::run_extend::<i32, f64, f64>(context),
			&Opcode::F64ConvertUI32 => Interpreter::run_extend::<u32, f64, f64>(context),
			&Opcode::F64ConvertSI64 => Interpreter::run_extend::<i64, f64, f64>(context),
			&Opcode::F64ConvertUI64 => Interpreter::run_extend::<u64, f64, f64>(context),
			&Opcode::F64PromoteF32 => Interpreter::run_extend::<f32, f64, f64>(context),

			&Opcode::I32ReinterpretF32 => Interpreter::run_reinterpret::<f32, i32>(context),
			&Opcode::I64ReinterpretF64 => Interpreter::run_reinterpret::<f64, i64>(context),
			&Opcode::F32ReinterpretI32 => Interpreter::run_reinterpret::<i32, f32>(context),
			&Opcode::F64ReinterpretI64 => Interpreter::run_reinterpret::<i64, f64>(context),
		}
	}

	fn into_block(opcode: &Opcode, frame_type: BlockFrameType) -> Result<&[Opcode], Error> {
		match opcode {
			&Opcode::Block(_, ref ops) if frame_type != BlockFrameType::IfElse => Ok(ops.elements()),
			&Opcode::Loop(_, ref ops) if frame_type != BlockFrameType::IfElse => Ok(ops.elements()),
			&Opcode::If(_, ref ops) => Ok(Interpreter::separate_if(ops.elements(), frame_type)),
			_ => Err(Error::Interpreter("trying to read block from non-bock instruction".into()))
		}
	}

	fn separate_if(body: &[Opcode], frame_type: BlockFrameType) -> &[Opcode] {
		let body_len = body.len();
		let else_index = body.iter().position(|op| *op == Opcode::Else).unwrap_or(body_len - 1);
		let (begin_index, end_index) = if frame_type == BlockFrameType::IfTrue {
			(0, else_index + 1)
		} else {
			(else_index + 1, body_len)
		};
		&body[begin_index..end_index]
	}

	fn run_unreachable<'a>(_context: &mut FunctionContext) -> Result<InstructionOutcome<'a>, Error> {
		Err(Error::Trap("programmatic".into()))
	}

	fn run_nop<'a>(_context: &mut FunctionContext) -> Result<InstructionOutcome<'a>, Error> {
		Ok(InstructionOutcome::RunNextInstruction)
	}

	fn run_block<'a, 'b>(context: &'b mut FunctionContext<'a>, block_type: BlockType) -> Result<InstructionOutcome<'a>, Error> {
		let frame_position = context.position;
		context.push_frame(BlockFrameType::Block, frame_position, frame_position + 1, frame_position + 1, block_type)?;
		Ok(InstructionOutcome::ExecuteBlock)
	}

	fn run_loop<'a, 'b>(context: &'b mut FunctionContext<'a>, block_type: BlockType) -> Result<InstructionOutcome<'a>, Error> {
		let frame_position = context.position;
		context.push_frame(BlockFrameType::Loop, frame_position, frame_position, frame_position + 1, block_type)?;
		Ok(InstructionOutcome::ExecuteBlock)
	}

	fn run_if<'a, 'b>(context: &'b mut FunctionContext<'a>, block_type: BlockType, body: &[Opcode]) -> Result<InstructionOutcome<'a>, Error> {
		let branch = context.value_stack_mut().pop_as()?;
		let block_frame_type = if branch { BlockFrameType::IfTrue } else { BlockFrameType::IfElse };
		let branch_body = Interpreter::separate_if(body, block_frame_type);

		if branch_body.len() != 0 {
			let frame_position = context.position;
			context.push_frame(block_frame_type, frame_position, frame_position + 1, frame_position + 1, block_type)?;
			Ok(InstructionOutcome::ExecuteBlock)
		} else {
			Ok(InstructionOutcome::RunNextInstruction)
		}
	}

	fn run_else<'a>(_context: &mut FunctionContext) -> Result<InstructionOutcome<'a>, Error> {
		Ok(InstructionOutcome::End)
	}

	fn run_end<'a>(_context: &mut FunctionContext) -> Result<InstructionOutcome<'a>, Error> {
		Ok(InstructionOutcome::End)
	}

	fn run_br<'a>(_context: &mut FunctionContext, label_idx: u32) -> Result<InstructionOutcome<'a>, Error> {
		Ok(InstructionOutcome::Branch(label_idx as usize))
	}

	fn run_br_if<'a>(context: &mut FunctionContext, label_idx: u32) -> Result<InstructionOutcome<'a>, Error> {
		if context.value_stack_mut().pop_as()? {
			Ok(InstructionOutcome::Branch(label_idx as usize))
		} else {
			Ok(InstructionOutcome::RunNextInstruction)
		}
	}

	fn run_br_table<'a>(context: &mut FunctionContext, table: &Vec<u32>, default: u32) -> Result<InstructionOutcome<'a>, Error> {
		let index: u32 = context.value_stack_mut().pop_as()?;
		Ok(InstructionOutcome::Branch(table.get(index as usize).cloned().unwrap_or(default) as usize))
	}

	fn run_return<'a>(_context: &mut FunctionContext) -> Result<InstructionOutcome<'a>, Error> {
		Ok(InstructionOutcome::Return)
	}

	fn run_call<'a, 'b>(context: &'b mut FunctionContext<'a>, func_idx: u32) -> Result<InstructionOutcome<'a>, Error> where 'a: 'b {
		Ok(InstructionOutcome::ExecuteCall(context.module().function_reference(ItemIndex::IndexSpace(func_idx), Some(context.externals))?))
	}

	fn run_call_indirect<'a, 'b>(context: &'b mut FunctionContext<'a>, type_idx: u32) -> Result<InstructionOutcome<'a>, Error> {
		let table_func_idx: u32 = context.value_stack_mut().pop_as()?;
		let function_reference = context.module().function_reference_indirect(DEFAULT_TABLE_INDEX, type_idx, table_func_idx, Some(context.externals))?;
		let required_function_type = context.module().function_type_by_index(type_idx)?;
		let actual_function_type = function_reference.module.function_type(ItemIndex::Internal(function_reference.internal_index))?;
		if required_function_type != actual_function_type {
			return Err(Error::Function(format!("expected function with signature ({:?}) -> {:?} when got with ({:?}) -> {:?}",
				required_function_type.params(), required_function_type.return_type(),
				actual_function_type.params(), actual_function_type.return_type())));
		}
		Ok(InstructionOutcome::ExecuteCall(function_reference))
	}

	fn run_drop<'a>(context: &mut FunctionContext) -> Result<InstructionOutcome<'a>, Error> {
		context
			.value_stack_mut()
			.pop()
			.map(|_| InstructionOutcome::RunNextInstruction)
	}

	fn run_select<'a>(context: &mut FunctionContext) -> Result<InstructionOutcome<'a>, Error> {
		context
			.value_stack_mut()
			.pop_triple()
			.and_then(|(left, mid, right)|
				match (left, mid, right.try_into()) {
					(left, mid, Ok(condition)) => Ok((left, mid, condition)),
					_ => Err(Error::Stack("expected to get int value from stack".into()))
				}
			)
			.map(|(left, mid, condition)| if condition { left } else { mid })
			.map(|val| context.value_stack_mut().push(val))
			.map(|_| InstructionOutcome::RunNextInstruction)
	}

	fn run_get_local<'a>(context: &mut FunctionContext, index: u32) -> Result<InstructionOutcome<'a>, Error> {
		context.get_local(index as usize)
			.map(|value| context.value_stack_mut().push(value))
			.map(|_| InstructionOutcome::RunNextInstruction)
	}

	fn run_set_local<'a>(context: &mut FunctionContext, index: u32) -> Result<InstructionOutcome<'a>, Error> {
		let arg = context.value_stack_mut().pop()?;
		context.set_local(index as usize, arg)
			.map(|_| InstructionOutcome::RunNextInstruction)
	}

	fn run_tee_local<'a>(context: &mut FunctionContext, index: u32) -> Result<InstructionOutcome<'a>, Error> {
		let arg = context.value_stack().top()?.clone();
		context.set_local(index as usize, arg)
			.map(|_| InstructionOutcome::RunNextInstruction)
	}

	fn run_get_global<'a>(context: &mut FunctionContext, index: u32) -> Result<InstructionOutcome<'a>, Error> {
		context.module()
			.global(ItemIndex::IndexSpace(index), None)
			.and_then(|g| context.value_stack_mut().push(g.get()))
			.map(|_| InstructionOutcome::RunNextInstruction)
	}

	fn run_set_global<'a>(context: &mut FunctionContext, index: u32) -> Result<InstructionOutcome<'a>, Error> {
		context
			.value_stack_mut()
			.pop()
			.and_then(|v| context.module().global(ItemIndex::IndexSpace(index), None).and_then(|g| g.set(v)))
			.map(|_| InstructionOutcome::RunNextInstruction)
	}

	fn run_load<'a, T>(context: &mut FunctionContext, _align: u32, offset: u32) -> Result<InstructionOutcome<'a>, Error>
		where RuntimeValue: From<T>, T: LittleEndianConvert {
		let address = effective_address(offset, context.value_stack_mut().pop_as()?)?;
		context.module()
			.memory(ItemIndex::IndexSpace(DEFAULT_MEMORY_INDEX))
			.and_then(|m| m.get(address, mem::size_of::<T>()))
			.and_then(|b| T::from_little_endian(b))
			.and_then(|n| context.value_stack_mut().push(n.into()))
			.map(|_| InstructionOutcome::RunNextInstruction)
	}

	fn run_load_extend<'a, T, U>(context: &mut FunctionContext, _align: u32, offset: u32) -> Result<InstructionOutcome<'a>, Error>
		where T: ExtendInto<U>, RuntimeValue: From<U>, T: LittleEndianConvert {
		let address = effective_address(offset, context.value_stack_mut().pop_as()?)?;
		let stack_value: U = context.module()
			.memory(ItemIndex::IndexSpace(DEFAULT_MEMORY_INDEX))
			.and_then(|m| m.get(address, mem::size_of::<T>()))
			.and_then(|b| T::from_little_endian(b))
			.map(|v| v.extend_into())?;
		context
			.value_stack_mut()
			.push(stack_value.into())
			.map(|_| InstructionOutcome::RunNextInstruction)
	}

	fn run_store<'a, T>(context: &mut FunctionContext, _align: u32, offset: u32) -> Result<InstructionOutcome<'a>, Error>
		where RuntimeValue: TryInto<T, Error>, T: LittleEndianConvert {
		let stack_value = context
			.value_stack_mut()
			.pop_as::<T>()
			.map(|n| n.into_little_endian())?;
		let address = effective_address(offset, context.value_stack_mut().pop_as::<u32>()?)?;
		context.module()
			.memory(ItemIndex::IndexSpace(DEFAULT_MEMORY_INDEX))
			.and_then(|m| m.set(address, &stack_value))
			.map(|_| InstructionOutcome::RunNextInstruction)
	}

	fn run_store_wrap<'a, T, U>(context: &mut FunctionContext, _align: u32, offset: u32) -> Result<InstructionOutcome<'a>, Error>
		where RuntimeValue: TryInto<T, Error>, T: WrapInto<U>, U: LittleEndianConvert {
		let stack_value: T = context.value_stack_mut().pop().and_then(|v| v.try_into())?;
		let stack_value = stack_value.wrap_into().into_little_endian();
		let address = effective_address(offset, context.value_stack_mut().pop_as::<u32>()?)?;
		context.module()
			.memory(ItemIndex::IndexSpace(DEFAULT_MEMORY_INDEX))
			.and_then(|m| m.set(address, &stack_value))
			.map(|_| InstructionOutcome::RunNextInstruction)
	}

	fn run_current_memory<'a>(context: &mut FunctionContext) -> Result<InstructionOutcome<'a>, Error> {
		context.module()
			.memory(ItemIndex::IndexSpace(DEFAULT_MEMORY_INDEX))
			.map(|m| m.size())
			.and_then(|s| context.value_stack_mut().push(RuntimeValue::I32(s as i32)))
			.map(|_| InstructionOutcome::RunNextInstruction)
	}

	fn run_grow_memory<'a>(context: &mut FunctionContext) -> Result<InstructionOutcome<'a>, Error> {
		let pages: u32 = context.value_stack_mut().pop_as()?;
		context.module()
			.memory(ItemIndex::IndexSpace(DEFAULT_MEMORY_INDEX))
			.and_then(|m| m.grow(pages))
			.and_then(|m| context.value_stack_mut().push(RuntimeValue::I32(m as i32)))
			.map(|_| InstructionOutcome::RunNextInstruction)
	}

	fn run_const<'a>(context: &mut FunctionContext, val: RuntimeValue) -> Result<InstructionOutcome<'a>, Error> {
		context
			.value_stack_mut()
			.push(val)
			.map(|_| InstructionOutcome::RunNextInstruction)
	}

	fn run_eqz<'a, T>(context: &mut FunctionContext) -> Result<InstructionOutcome<'a>, Error>
		where RuntimeValue: TryInto<T, Error>, T: PartialEq<T> + Default {
		context
			.value_stack_mut()
			.pop_as::<T>()
			.map(|v| RuntimeValue::I32(if v == Default::default() { 1 } else { 0 }))
			.and_then(|v| context.value_stack_mut().push(v))
			.map(|_| InstructionOutcome::RunNextInstruction)
	}

	fn run_eq<'a, T>(context: &mut FunctionContext) -> Result<InstructionOutcome<'a>, Error>
		where RuntimeValue: TryInto<T, Error>, T: PartialEq<T> {
		context
			.value_stack_mut()
			.pop_pair_as::<T>()
			.map(|(left, right)| RuntimeValue::I32(if left == right { 1 } else { 0 }))
			.and_then(|v| context.value_stack_mut().push(v))
			.map(|_| InstructionOutcome::RunNextInstruction)
	}

	fn run_ne<'a, T>(context: &mut FunctionContext) -> Result<InstructionOutcome<'a>, Error>
		where RuntimeValue: TryInto<T, Error>, T: PartialEq<T> {
		context
			.value_stack_mut()
			.pop_pair_as::<T>()
			.map(|(left, right)| RuntimeValue::I32(if left != right { 1 } else { 0 }))
			.and_then(|v| context.value_stack_mut().push(v))
			.map(|_| InstructionOutcome::RunNextInstruction)
	}

	fn run_lt<'a, T>(context: &mut FunctionContext) -> Result<InstructionOutcome<'a>, Error>
		where RuntimeValue: TryInto<T, Error>, T: PartialOrd<T> + Display {
		context
			.value_stack_mut()
			.pop_pair_as::<T>()
			.map(|(left, right)| RuntimeValue::I32(if left < right { 1 } else { 0 }))
			.and_then(|v| context.value_stack_mut().push(v))
			.map(|_| InstructionOutcome::RunNextInstruction)
	}

	fn run_gt<'a, T>(context: &mut FunctionContext) -> Result<InstructionOutcome<'a>, Error>
		where RuntimeValue: TryInto<T, Error>, T: PartialOrd<T> {
		context
			.value_stack_mut()
			.pop_pair_as::<T>()
			.map(|(left, right)| RuntimeValue::I32(if left > right { 1 } else { 0 }))
			.and_then(|v| context.value_stack_mut().push(v))
			.map(|_| InstructionOutcome::RunNextInstruction)
	}

	fn run_lte<'a, T>(context: &mut FunctionContext) -> Result<InstructionOutcome<'a>, Error>
		where RuntimeValue: TryInto<T, Error>, T: PartialOrd<T> {
		context
			.value_stack_mut()
			.pop_pair_as::<T>()
			.map(|(left, right)| RuntimeValue::I32(if left <= right { 1 } else { 0 }))
			.and_then(|v| context.value_stack_mut().push(v))
			.map(|_| InstructionOutcome::RunNextInstruction)
	}

	fn run_gte<'a, T>(context: &mut FunctionContext) -> Result<InstructionOutcome<'a>, Error>
		where RuntimeValue: TryInto<T, Error>, T: PartialOrd<T> {
		context
			.value_stack_mut()
			.pop_pair_as::<T>()
			.map(|(left, right)| RuntimeValue::I32(if left >= right { 1 } else { 0 }))
			.and_then(|v| context.value_stack_mut().push(v))
			.map(|_| InstructionOutcome::RunNextInstruction)
	}

	fn run_clz<'a, T>(context: &mut FunctionContext) -> Result<InstructionOutcome<'a>, Error>
		where RuntimeValue: From<T> + TryInto<T, Error>, T: Integer<T> {
		context
			.value_stack_mut()
			.pop_as::<T>()
			.map(|v| v.leading_zeros())
			.map(|v| context.value_stack_mut().push(v.into()))
			.map(|_| InstructionOutcome::RunNextInstruction)
	}

	fn run_ctz<'a, T>(context: &mut FunctionContext) -> Result<InstructionOutcome<'a>, Error>
		where RuntimeValue: From<T> + TryInto<T, Error>, T: Integer<T> {
		context
			.value_stack_mut()
			.pop_as::<T>()
			.map(|v| v.trailing_zeros())
			.map(|v| context.value_stack_mut().push(v.into()))
			.map(|_| InstructionOutcome::RunNextInstruction)
	}

	fn run_popcnt<'a, T>(context: &mut FunctionContext) -> Result<InstructionOutcome<'a>, Error>
		where RuntimeValue: From<T> + TryInto<T, Error>, T: Integer<T> {
		context
			.value_stack_mut()
			.pop_as::<T>()
			.map(|v| v.count_ones())
			.map(|v| context.value_stack_mut().push(v.into()))
			.map(|_| InstructionOutcome::RunNextInstruction)
	}

	fn run_add<'a, T>(context: &mut FunctionContext) -> Result<InstructionOutcome<'a>, Error>
		where RuntimeValue: From<T> + TryInto<T, Error>, T: ArithmeticOps<T> {
		context
			.value_stack_mut()
			.pop_pair_as::<T>()
			.map(|(left, right)| left.add(right))
			.map(|v| context.value_stack_mut().push(v.into()))
			.map(|_| InstructionOutcome::RunNextInstruction)
	}

	fn run_sub<'a, T>(context: &mut FunctionContext) -> Result<InstructionOutcome<'a>, Error>
		where RuntimeValue: From<T> + TryInto<T, Error>, T: ArithmeticOps<T> {
		context
			.value_stack_mut()
			.pop_pair_as::<T>()
			.map(|(left, right)| left.sub(right))
			.map(|v| context.value_stack_mut().push(v.into()))
			.map(|_| InstructionOutcome::RunNextInstruction)
	}

	fn run_mul<'a, T>(context: &mut FunctionContext) -> Result<InstructionOutcome<'a>, Error>
		where RuntimeValue: From<T> + TryInto<T, Error>, T: ArithmeticOps<T> {
		context
			.value_stack_mut()
			.pop_pair_as::<T>()
			.map(|(left, right)| left.mul(right))
			.map(|v| context.value_stack_mut().push(v.into()))
			.map(|_| InstructionOutcome::RunNextInstruction)
	}

	fn run_div<'a, T, U>(context: &mut FunctionContext) -> Result<InstructionOutcome<'a>, Error>
		where RuntimeValue: From<T> + TryInto<T, Error>, T: TransmuteInto<U> + Display, U: ArithmeticOps<U> + TransmuteInto<T> {
		context
			.value_stack_mut()
			.pop_pair_as::<T>()
			.map(|(left, right)| (left.transmute_into(), right.transmute_into()))
			.map(|(left, right)| left.div(right))?
			.map(|v| v.transmute_into())
			.map(|v| context.value_stack_mut().push(v.into()))
			.map(|_| InstructionOutcome::RunNextInstruction)
	}

	fn run_rem<'a, T, U>(context: &mut FunctionContext) -> Result<InstructionOutcome<'a>, Error>
		where RuntimeValue: From<T> + TryInto<T, Error>, T: TransmuteInto<U>, U: Integer<U> + TransmuteInto<T> {
		context
			.value_stack_mut()
			.pop_pair_as::<T>()
			.map(|(left, right)| (left.transmute_into(), right.transmute_into()))
			.map(|(left, right)| left.rem(right))?
			.map(|v| v.transmute_into())
			.map(|v| context.value_stack_mut().push(v.into()))
			.map(|_| InstructionOutcome::RunNextInstruction)
	}

	fn run_and<'a, T>(context: &mut FunctionContext) -> Result<InstructionOutcome<'a>, Error>
		where RuntimeValue: From<<T as ops::BitAnd>::Output> + TryInto<T, Error>, T: ops::BitAnd<T> {
		context
			.value_stack_mut()
			.pop_pair_as::<T>()
			.map(|(left, right)| left.bitand(right))
			.map(|v| context.value_stack_mut().push(v.into()))
			.map(|_| InstructionOutcome::RunNextInstruction)
	}

	fn run_or<'a, T>(context: &mut FunctionContext) -> Result<InstructionOutcome<'a>, Error>
		where RuntimeValue: From<<T as ops::BitOr>::Output> + TryInto<T, Error>, T: ops::BitOr<T> {
		context
			.value_stack_mut()
			.pop_pair_as::<T>()
			.map(|(left, right)| left.bitor(right))
			.map(|v| context.value_stack_mut().push(v.into()))
			.map(|_| InstructionOutcome::RunNextInstruction)
	}

	fn run_xor<'a, T>(context: &mut FunctionContext) -> Result<InstructionOutcome<'a>, Error>
		where RuntimeValue: From<<T as ops::BitXor>::Output> + TryInto<T, Error>, T: ops::BitXor<T> {
		context
			.value_stack_mut()
			.pop_pair_as::<T>()
			.map(|(left, right)| left.bitxor(right))
			.map(|v| context.value_stack_mut().push(v.into()))
			.map(|_| InstructionOutcome::RunNextInstruction)
	}

	fn run_shl<'a, T>(context: &mut FunctionContext) -> Result<InstructionOutcome<'a>, Error>
		where RuntimeValue: From<<T as ops::Shl<T>>::Output> + TryInto<T, Error>, T: ops::Shl<T> {
		context
			.value_stack_mut()
			.pop_pair_as::<T>()
			.map(|(left, right)| left.shl(right))
			.map(|v| context.value_stack_mut().push(v.into()))
			.map(|_| InstructionOutcome::RunNextInstruction)
	}

	fn run_shr<'a, T, U>(context: &mut FunctionContext) -> Result<InstructionOutcome<'a>, Error>
		where RuntimeValue: From<T> + TryInto<T, Error>, T: TransmuteInto<U>, U: ops::Shr<U>, <U as ops::Shr<U>>::Output: TransmuteInto<T> {
		context
			.value_stack_mut()
			.pop_pair_as::<T>()
			.map(|(left, right)| (left.transmute_into(), right.transmute_into()))
			.map(|(left, right)| left.shr(right))
			.map(|v| v.transmute_into())
			.map(|v| context.value_stack_mut().push(v.into()))
			.map(|_| InstructionOutcome::RunNextInstruction)
	}

	fn run_rotl<'a, T>(context: &mut FunctionContext) -> Result<InstructionOutcome<'a>, Error>
		where RuntimeValue: From<T> + TryInto<T, Error>, T: Integer<T> {
		context
			.value_stack_mut()
			.pop_pair_as::<T>()
			.map(|(left, right)| left.rotl(right))
			.map(|v| context.value_stack_mut().push(v.into()))
			.map(|_| InstructionOutcome::RunNextInstruction)
	}

	fn run_rotr<'a, T>(context: &mut FunctionContext) -> Result<InstructionOutcome<'a>, Error>
		where RuntimeValue: From<T> + TryInto<T, Error>, T: Integer<T> {
		context
			.value_stack_mut()
			.pop_pair_as::<T>()
			.map(|(left, right)| left.rotr(right))
			.map(|v| context.value_stack_mut().push(v.into()))
			.map(|_| InstructionOutcome::RunNextInstruction)
	}

	fn run_abs<'a, T>(context: &mut FunctionContext) -> Result<InstructionOutcome<'a>, Error>
		where RuntimeValue: From<T> + TryInto<T, Error>, T: Float<T> {
		context
			.value_stack_mut()
			.pop_as::<T>()
			.map(|v| v.abs())
			.map(|v| context.value_stack_mut().push(v.into()))
			.map(|_| InstructionOutcome::RunNextInstruction)
	}

	fn run_neg<'a, T>(context: &mut FunctionContext) -> Result<InstructionOutcome<'a>, Error>
		where RuntimeValue: From<<T as ops::Neg>::Output> + TryInto<T, Error>, T: ops::Neg {
		context
			.value_stack_mut()
			.pop_as::<T>()
			.map(|v| v.neg())
			.map(|v| context.value_stack_mut().push(v.into()))
			.map(|_| InstructionOutcome::RunNextInstruction)
	}

	fn run_ceil<'a, T>(context: &mut FunctionContext) -> Result<InstructionOutcome<'a>, Error>
		where RuntimeValue: From<T> + TryInto<T, Error>, T: Float<T> {
		context
			.value_stack_mut()
			.pop_as::<T>()
			.map(|v| v.ceil())
			.map(|v| context.value_stack_mut().push(v.into()))
			.map(|_| InstructionOutcome::RunNextInstruction)
	}

	fn run_floor<'a, T>(context: &mut FunctionContext) -> Result<InstructionOutcome<'a>, Error>
		where RuntimeValue: From<T> + TryInto<T, Error>, T: Float<T> {
		context
			.value_stack_mut()
			.pop_as::<T>()
			.map(|v| v.floor())
			.map(|v| context.value_stack_mut().push(v.into()))
			.map(|_| InstructionOutcome::RunNextInstruction)
	}

	fn run_trunc<'a, T>(context: &mut FunctionContext) -> Result<InstructionOutcome<'a>, Error>
		where RuntimeValue: From<T> + TryInto<T, Error>, T: Float<T> {
		context
			.value_stack_mut()
			.pop_as::<T>()
			.map(|v| v.trunc())
			.map(|v| context.value_stack_mut().push(v.into()))
			.map(|_| InstructionOutcome::RunNextInstruction)
	}

	fn run_nearest<'a, T>(context: &mut FunctionContext) -> Result<InstructionOutcome<'a>, Error>
		where RuntimeValue: From<T> + TryInto<T, Error>, T: Float<T> {
		context
			.value_stack_mut()
			.pop_as::<T>()
			.map(|v| v.nearest())
			.map(|v| context.value_stack_mut().push(v.into()))
			.map(|_| InstructionOutcome::RunNextInstruction)
	}

	fn run_sqrt<'a, T>(context: &mut FunctionContext) -> Result<InstructionOutcome<'a>, Error>
		where RuntimeValue: From<T> + TryInto<T, Error>, T: Float<T> {
		context
			.value_stack_mut()
			.pop_as::<T>()
			.map(|v| v.sqrt())
			.map(|v| context.value_stack_mut().push(v.into()))
			.map(|_| InstructionOutcome::RunNextInstruction)
	}

	fn run_min<'a, T>(context: &mut FunctionContext) -> Result<InstructionOutcome<'a>, Error>
		where RuntimeValue: From<T> + TryInto<T, Error>, T: Float<T> {
		context
			.value_stack_mut()
			.pop_pair_as::<T>()
			.map(|(left, right)| left.min(right))
			.map(|v| context.value_stack_mut().push(v.into()))
			.map(|_| InstructionOutcome::RunNextInstruction)
	}

	fn run_max<'a, T>(context: &mut FunctionContext) -> Result<InstructionOutcome<'a>, Error>
		where RuntimeValue: From<T> + TryInto<T, Error>, T: Float<T> {
		context
			.value_stack_mut()
			.pop_pair_as::<T>()
			.map(|(left, right)| left.max(right))
			.map(|v| context.value_stack_mut().push(v.into()))
			.map(|_| InstructionOutcome::RunNextInstruction)
	}

	fn run_copysign<'a, T>(context: &mut FunctionContext) -> Result<InstructionOutcome<'a>, Error>
		where RuntimeValue: From<T> + TryInto<T, Error>, T: Float<T> {
		context
			.value_stack_mut()
			.pop_pair_as::<T>()
			.map(|(left, right)| left.copysign(right))
			.map(|v| context.value_stack_mut().push(v.into()))
			.map(|_| InstructionOutcome::RunNextInstruction)
	}

	fn run_wrap<'a, T, U>(context: &mut FunctionContext) -> Result<InstructionOutcome<'a>, Error>
		where RuntimeValue: From<U> + TryInto<T, Error>, T: WrapInto<U> {
		context
			.value_stack_mut()
			.pop_as::<T>()
			.map(|v| v.wrap_into())
			.map(|v| context.value_stack_mut().push(v.into()))
			.map(|_| InstructionOutcome::RunNextInstruction)
	}

	fn run_trunc_to_int<'a, T, U, V>(context: &mut FunctionContext) -> Result<InstructionOutcome<'a>, Error>
		where RuntimeValue: From<V> + TryInto<T, Error>, T: TryTruncateInto<U, Error>, U: TransmuteInto<V>,  {
		context
			.value_stack_mut()
			.pop_as::<T>()
			.and_then(|v| v.try_truncate_into())
			.map(|v| v.transmute_into())
			.map(|v| context.value_stack_mut().push(v.into()))
			.map(|_| InstructionOutcome::RunNextInstruction)
	}

	fn run_extend<'a, T, U, V>(context: &mut FunctionContext) -> Result<InstructionOutcome<'a>, Error>
		where RuntimeValue: From<V> + TryInto<T, Error>, T: ExtendInto<U>, U: TransmuteInto<V> {
		context
			.value_stack_mut()
			.pop_as::<T>()
			.map(|v| v.extend_into())
			.map(|v| v.transmute_into())
			.map(|v| context.value_stack_mut().push(v.into()))
			.map(|_| InstructionOutcome::RunNextInstruction)
	}

	fn run_reinterpret<'a, T, U>(context: &mut FunctionContext) -> Result<InstructionOutcome<'a>, Error>
		where RuntimeValue: From<U>, RuntimeValue: TryInto<T, Error>, T: TransmuteInto<U> {
		context
			.value_stack_mut()
			.pop_as::<T>()
			.map(TransmuteInto::transmute_into)
			.and_then(|val| context.value_stack_mut().push(val.into()))
			.map(|_| InstructionOutcome::RunNextInstruction)
	}
<<<<<<< HEAD
=======

	fn execute_block(context: &mut FunctionContext, body: &[Opcode]) -> Result<InstructionOutcome, Error> {
		debug_assert!(!context.frame_stack.is_empty());

		// run instructions
		context.position = 0;
		loop {
			let instruction = &body[context.position];

			debug!(target: "interpreter", "running {:?}", instruction);
			match Interpreter::run_instruction(context, instruction)? {
				InstructionOutcome::RunInstruction => (),
				InstructionOutcome::RunNextInstruction => context.position += 1,
				InstructionOutcome::Branch(index) => {
					if index != 0 {
						context.discard_frame()?;
						return Ok(InstructionOutcome::Branch(index - 1));
					} else {
						context.pop_frame(true)?;
						return Ok(InstructionOutcome::RunInstruction);
					}
				},
				InstructionOutcome::End => {
					context.pop_frame(false)?;
					return Ok(InstructionOutcome::RunInstruction);
				},
				InstructionOutcome::Return => return Ok(InstructionOutcome::Return),
			}
		}
	}
>>>>>>> f8ca45da
}

impl<'a> FunctionContext<'a> {
	pub fn new(function: InternalFunctionReference<'a>, externals: &'a HashMap<String, Arc<ModuleInstanceInterface + 'a>>, value_stack_limit: usize, frame_stack_limit: usize, function_type: &FunctionType, args: Vec<VariableInstance>) -> Self {
		FunctionContext {
			is_initialized: false,
			function: function,
			externals: externals,
			return_type: function_type.return_type().map(|vt| BlockType::Value(vt)).unwrap_or(BlockType::NoResult),
			value_stack: StackWithLimit::with_limit(value_stack_limit),
			frame_stack: StackWithLimit::with_limit(frame_stack_limit),
			locals: args,
			position: 0,
		}
	}

	pub fn nested(&mut self, function: InternalFunctionReference<'a>) -> Result<Self, Error> {
		let function_type = function.module.function_type(ItemIndex::Internal(function.internal_index))?;
		let function_return_type = function_type.return_type().map(|vt| BlockType::Value(vt)).unwrap_or(BlockType::NoResult);
		let function_locals = prepare_function_args(&function_type, &mut self.value_stack)?;

		Ok(FunctionContext {
			is_initialized: false,
			function: function,
			externals: self.externals,
			return_type: function_return_type,
			value_stack: StackWithLimit::with_limit(self.value_stack.limit() - self.value_stack.len()),
			frame_stack: StackWithLimit::with_limit(self.frame_stack.limit() - self.frame_stack.len()),
			locals: function_locals,
			position: 0,
		})
	}

	pub fn is_initialized(&self) -> bool {
		self.is_initialized
	}

	pub fn initialize(&mut self, locals: &[Local]) -> Result<(), Error> {
		debug_assert!(!self.is_initialized);
		self.is_initialized = true;

		let locals = locals.iter()
			.flat_map(|l| repeat(l.value_type().into()).take(l.count() as usize))
			.map(|vt| VariableInstance::new(true, vt, RuntimeValue::default(vt)))
			.collect::<Result<Vec<_>, _>>()?;
		self.locals.extend(locals);
		Ok(())
	}

	pub fn module(&self) -> &Arc<ModuleInstanceInterface + 'a> {
		&self.function.module
	}

	pub fn externals(&self) -> &HashMap<String, Arc<ModuleInstanceInterface + 'a>> {
		&self.externals
	}

	pub fn set_local(&mut self, index: usize, value: RuntimeValue) -> Result<InstructionOutcome<'a>, Error> {
		self.locals.get_mut(index)
			.ok_or(Error::Local(format!("expected to have local with index {}", index)))
			.and_then(|l| l.set(value))
			.map(|_| InstructionOutcome::RunNextInstruction)
	}

	pub fn get_local(&mut self, index: usize) -> Result<RuntimeValue, Error> {
		self.locals.get(index)
			.ok_or(Error::Local(format!("expected to have local with index {}", index)))
			.map(|l| l.get())
	}

	pub fn value_stack(&self) -> &StackWithLimit<RuntimeValue> {
		&self.value_stack
	}

	pub fn value_stack_mut(&mut self) -> &mut StackWithLimit<RuntimeValue> {
		&mut self.value_stack
	}

	pub fn frame_stack(&self) -> &StackWithLimit<BlockFrame> {
		&self.frame_stack
	}

	pub fn frame_stack_mut(&mut self) -> &mut StackWithLimit<BlockFrame> {
		&mut self.frame_stack
	}

	pub fn push_frame(&mut self, frame_type: BlockFrameType, begin_position: usize, branch_position: usize, end_position: usize, signature: BlockType) -> Result<(), Error> {
		self.frame_stack.push(BlockFrame {
			frame_type: frame_type,
			begin_position: begin_position,
			branch_position: branch_position,
			end_position: end_position,
			value_limit: self.value_stack.len(),
			signature: signature,
		})
	}

	pub fn discard_frame(&mut self) -> Result<(), Error> {
		self.frame_stack.pop()
			.map(|_| ())
	}

	pub fn pop_frame(&mut self, is_branch: bool) -> Result<(), Error> {
		let frame = self.frame_stack.pop()?;
		if frame.value_limit > self.value_stack.len() {
			return Err(Error::Stack("invalid stack len".into()));
		}
 
		let frame_value = match frame.signature {
			BlockType::Value(_) if frame.frame_type != BlockFrameType::Loop || !is_branch => Some(self.value_stack.pop()?),
			_ => None,
		};
		self.value_stack.resize(frame.value_limit, RuntimeValue::I32(0));
		self.position = if is_branch { frame.branch_position } else { frame.end_position };
		if let Some(frame_value) = frame_value {
			self.value_stack.push(frame_value)?;
		}

		Ok(())
	}
}

impl<'a> fmt::Debug for FunctionContext<'a> {
	fn fmt(&self, f: &mut fmt::Formatter) -> fmt::Result {
		write!(f, "FunctionContext")
	}
}

fn effective_address(address: u32, offset: u32) -> Result<u32, Error> {
	match offset.checked_add(address) {
		None => Err(Error::Memory(format!("invalid memory access: {} + {}", offset, address))),
		Some(address) => Ok(address),
	}
}

pub fn prepare_function_args(function_type: &FunctionType, caller_stack: &mut StackWithLimit<RuntimeValue>) -> Result<Vec<VariableInstance>, Error> {
	let mut args = function_type.params().iter().rev().map(|param_type| {
		let param_value = caller_stack.pop()?;
		let actual_type = param_value.variable_type();
		let expected_type = (*param_type).into();
		if actual_type != Some(expected_type) {
			return Err(Error::Function(format!("invalid parameter type {:?} when expected {:?}", actual_type, expected_type)));
		}

		VariableInstance::new(true, expected_type, param_value)
	}).collect::<Result<Vec<_>, _>>()?;
	args.reverse();
	Ok(args)
}<|MERGE_RESOLUTION|>--- conflicted
+++ resolved
@@ -187,8 +187,6 @@
 					let instruction = &body_stack.back().expect("TODO")[top_frame.begin_position];
 					let block_body = Interpreter::into_block(instruction, top_frame.frame_type)?;
 					body_stack.push_back(block_body);
-					//body_stack.insert(block_body.len() - 1, block_body);
-					//function_context.frame_stack_mut().push_penultimate(block_frame)?;
 				},
 				InstructionOutcome::ExecuteCall(func_ref) => return Ok(RunResult::NestedCall(function_context.nested(func_ref)?)),
 				InstructionOutcome::End if !function_context.frame_stack().is_empty() => {
@@ -206,6 +204,7 @@
 		loop {
 			let instruction = &body[context.position];
 
+			debug!(target: "interpreter", "running {:?}", instruction);
 			match Interpreter::run_instruction(context, instruction)? {
 				InstructionOutcome::RunInstruction => (),
 				InstructionOutcome::RunNextInstruction => context.position += 1,
@@ -1013,39 +1012,6 @@
 			.and_then(|val| context.value_stack_mut().push(val.into()))
 			.map(|_| InstructionOutcome::RunNextInstruction)
 	}
-<<<<<<< HEAD
-=======
-
-	fn execute_block(context: &mut FunctionContext, body: &[Opcode]) -> Result<InstructionOutcome, Error> {
-		debug_assert!(!context.frame_stack.is_empty());
-
-		// run instructions
-		context.position = 0;
-		loop {
-			let instruction = &body[context.position];
-
-			debug!(target: "interpreter", "running {:?}", instruction);
-			match Interpreter::run_instruction(context, instruction)? {
-				InstructionOutcome::RunInstruction => (),
-				InstructionOutcome::RunNextInstruction => context.position += 1,
-				InstructionOutcome::Branch(index) => {
-					if index != 0 {
-						context.discard_frame()?;
-						return Ok(InstructionOutcome::Branch(index - 1));
-					} else {
-						context.pop_frame(true)?;
-						return Ok(InstructionOutcome::RunInstruction);
-					}
-				},
-				InstructionOutcome::End => {
-					context.pop_frame(false)?;
-					return Ok(InstructionOutcome::RunInstruction);
-				},
-				InstructionOutcome::Return => return Ok(InstructionOutcome::Return),
-			}
-		}
-	}
->>>>>>> f8ca45da
 }
 
 impl<'a> FunctionContext<'a> {
